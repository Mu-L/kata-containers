# Copyright (c) 2018 Yash Jain, 2022 IBM Corp.
#
# SPDX-License-Identifier: Apache-2.0

OS_NAME=ubuntu
# This should be Ubuntu's code name, e.g. "focal" (Focal Fossa) for 20.04
OS_VERSION=${OS_VERSION:-focal}
PACKAGES="chrony iptables dbus kmod"
[ "$AGENT_INIT" = no ] && PACKAGES+=" init"
<<<<<<< HEAD
[ "$KATA_BUILD_CC" = yes ] && PACKAGES+=" cryptsetup-bin e2fsprogs"
=======
[ "$MEASURED_ROOTFS" = yes ] && PACKAGES+=" cryptsetup-bin e2fsprogs"
>>>>>>> ef8b3607
[ "$SECCOMP" = yes ] && PACKAGES+=" libseccomp2"
REPO_URL=http://ports.ubuntu.com

case "$ARCH" in
	aarch64) DEB_ARCH=arm64;;
	ppc64le) DEB_ARCH=ppc64el;;
	s390x) DEB_ARCH="$ARCH";;
	x86_64) DEB_ARCH=amd64; REPO_URL=http://archive.ubuntu.com/ubuntu;;
	*) die "$ARCH not supported"
esac

if [ "${AA_KBC}" == "eaa_kbc" ] && [ "${ARCH}" == "x86_64" ]; then
	source /etc/os-release

	if [ "${VERSION_ID}" == "20.04" ]; then
		PACKAGES+=" apt gnupg"
		AA_KBC_EXTRAS="
RUN echo 'deb [arch=amd64] http://mirrors.openanolis.cn/inclavare-containers/ubuntu${VERSION_ID} ${OS_VERSION} main' \| tee /etc/apt/sources.list.d/inclavare-containers.list; \
    curl -L http://mirrors.openanolis.cn/inclavare-containers/ubuntu${VERSION_ID}/DEB-GPG-KEY.key \| apt-key add -; \
    echo 'deb [arch=amd64] https://download.01.org/intel-sgx/sgx_repo/ubuntu ${OS_VERSION} main' \| tee /etc/apt/sources.list.d/intel-sgx.list; \
    curl -L https://download.01.org/intel-sgx/sgx_repo/ubuntu/intel-sgx-deb.key \| apt-key add -; \
    apt-get update; \
    apt-get install -y rats-tls-tdx libtdx-attest=1.15\*
"
	else
		echo "rats-tls-tdx is only provided for Ubuntu 20.04, there's yet no packages for Ubuntu ${VERSION_ID}"
	fi
fi

if [ "${AA_KBC}" == "cc_kbc_tdx" ] && [ "${ARCH}" == "x86_64" ]; then
	source /etc/os-release

	if [ "${OS_VERSION}" == "focal" ] || [ "${OS_VERSION}" == "20.04" ]; then
		PACKAGES+=" apt gnupg"
		AA_KBC_EXTRAS="
	RUN echo 'deb [arch=amd64] https://download.01.org/intel-sgx/sgx_repo/ubuntu ${OS_VERSION} main' \| tee /etc/apt/sources.list.d/intel-sgx.list; \
		curl -L https://download.01.org/intel-sgx/sgx_repo/ubuntu/intel-sgx-deb.key \| apt-key add -; \
		apt-get update; \
		apt-get install -y libtdx-attest=1.15\* libtdx-attest-dev=1.15\* clang
	"
	else
		echo "libtdx-attest-dev is only provided for Ubuntu 20.04; not for ${OS_VERSION}"
		exit 1
	fi
fi

if [ "$(uname -m)" != "$ARCH" ]; then
	case "$ARCH" in
		ppc64le) cc_arch=powerpc64le;;
		x86_64) cc_arch=x86-64;;
		*) cc_arch="$ARCH"
	esac
	export CC="$cc_arch-linux-gnu-gcc"
fi<|MERGE_RESOLUTION|>--- conflicted
+++ resolved
@@ -7,11 +7,7 @@
 OS_VERSION=${OS_VERSION:-focal}
 PACKAGES="chrony iptables dbus kmod"
 [ "$AGENT_INIT" = no ] && PACKAGES+=" init"
-<<<<<<< HEAD
-[ "$KATA_BUILD_CC" = yes ] && PACKAGES+=" cryptsetup-bin e2fsprogs"
-=======
 [ "$MEASURED_ROOTFS" = yes ] && PACKAGES+=" cryptsetup-bin e2fsprogs"
->>>>>>> ef8b3607
 [ "$SECCOMP" = yes ] && PACKAGES+=" libseccomp2"
 REPO_URL=http://ports.ubuntu.com
 
