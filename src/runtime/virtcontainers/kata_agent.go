--- conflicted
+++ resolved
@@ -1324,15 +1324,13 @@
 }
 
 func (k *kataAgent) buildContainerRootfs(ctx context.Context, sandbox *Sandbox, c *Container, rootPathParent string) (*grpc.Storage, error) {
-<<<<<<< HEAD
 	// In the confidential computing, there is no Image information on the host,
 	// so there is no Rootfs.Target.
 	if sandbox.config.ServiceOffload && c.rootFs.Target == "" {
 		return nil, nil
-=======
+	}
 	if c.rootFs.Type == NydusRootFSType {
 		return k.buildContainerRootfsWithNydus(sandbox, c, rootPathParent)
->>>>>>> 8f80dffe
 	}
 	if c.state.Fstype != "" && c.state.BlockDeviceID != "" {
 		// The rootfs storage volume represents the container rootfs
