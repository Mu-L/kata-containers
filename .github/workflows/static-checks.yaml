--- conflicted
+++ resolved
@@ -9,15 +9,7 @@
 name: Static checks
 jobs:
   check-vendored-code:
-<<<<<<< HEAD
-    strategy:
-      matrix:
-        go-version: [1.16.x, 1.17.x]
-        os: [ubuntu-20.04]
-    runs-on: ${{ matrix.os }}
-=======
-    runs-on: ubuntu-20.04
->>>>>>> 75062374
+    runs-on: ubuntu-20.04
     env:
       TRAVIS: "true"
       TRAVIS_BRANCH: ${{ github.base_ref }}
@@ -69,32 +61,20 @@
         cd ${GOPATH}/src/github.com/${{ github.repository }} && make vendor
 
   static-checks:
-<<<<<<< HEAD
-    strategy:
-      matrix:
-        go-version: [1.16.x, 1.17.x]
-        os: [ubuntu-20.04]
-    runs-on: ${{ matrix.os }}
-=======
-    runs-on: ubuntu-20.04
->>>>>>> 75062374
-    env:
-      TRAVIS: "true"
-      TRAVIS_BRANCH: ${{ github.base_ref }}
-      TRAVIS_PULL_REQUEST_BRANCH: ${{ github.head_ref }}
-      TRAVIS_PULL_REQUEST_SHA : ${{ github.event.pull_request.head.sha }}
-      RUST_BACKTRACE: "1"
-      target_branch: ${{ github.base_ref }}
-    steps:
-    - name: Install Go
-      if: ${{ !contains(github.event.pull_request.labels.*.name, 'force-skip-ci') }}
-      uses: actions/setup-go@v3
-      with:
-<<<<<<< HEAD
-        go-version: ${{ matrix.go-version }}
-=======
+    runs-on: ubuntu-20.04
+    env:
+      TRAVIS: "true"
+      TRAVIS_BRANCH: ${{ github.base_ref }}
+      TRAVIS_PULL_REQUEST_BRANCH: ${{ github.head_ref }}
+      TRAVIS_PULL_REQUEST_SHA : ${{ github.event.pull_request.head.sha }}
+      RUST_BACKTRACE: "1"
+      target_branch: ${{ github.base_ref }}
+    steps:
+    - name: Install Go
+      if: ${{ !contains(github.event.pull_request.labels.*.name, 'force-skip-ci') }}
+      uses: actions/setup-go@v3
+      with:
         go-version: 1.19.2
->>>>>>> 75062374
       env:
         GOPATH: ${{ runner.workspace }}/kata-containers
     - name: Setup GOPATH
@@ -146,35 +126,22 @@
       run: |
         cd ${GOPATH}/src/github.com/${{ github.repository }} && make static-checks
 
-<<<<<<< HEAD
+
   compiler-checks:
-    strategy:
-      matrix:
-        go-version: [1.16.x, 1.17.x]
-        os: [ubuntu-20.04]
-    runs-on: ${{ matrix.os }}
-=======
-
-  compiler-checks:
-    runs-on: ubuntu-20.04
->>>>>>> 75062374
-    env:
-      TRAVIS: "true"
-      TRAVIS_BRANCH: ${{ github.base_ref }}
-      TRAVIS_PULL_REQUEST_BRANCH: ${{ github.head_ref }}
-      TRAVIS_PULL_REQUEST_SHA : ${{ github.event.pull_request.head.sha }}
-      RUST_BACKTRACE: "1"
-      target_branch: ${{ github.base_ref }}
-    steps:
-    - name: Install Go
-      if: ${{ !contains(github.event.pull_request.labels.*.name, 'force-skip-ci') }}
-      uses: actions/setup-go@v3
-      with:
-<<<<<<< HEAD
-        go-version: ${{ matrix.go-version }}
-=======
+    runs-on: ubuntu-20.04
+    env:
+      TRAVIS: "true"
+      TRAVIS_BRANCH: ${{ github.base_ref }}
+      TRAVIS_PULL_REQUEST_BRANCH: ${{ github.head_ref }}
+      TRAVIS_PULL_REQUEST_SHA : ${{ github.event.pull_request.head.sha }}
+      RUST_BACKTRACE: "1"
+      target_branch: ${{ github.base_ref }}
+    steps:
+    - name: Install Go
+      if: ${{ !contains(github.event.pull_request.labels.*.name, 'force-skip-ci') }}
+      uses: actions/setup-go@v3
+      with:
         go-version: 1.19.2
->>>>>>> 75062374
       env:
         GOPATH: ${{ runner.workspace }}/kata-containers
     - name: Setup GOPATH
@@ -240,11 +207,7 @@
       if: ${{ !contains(github.event.pull_request.labels.*.name, 'force-skip-ci') }}
       uses: actions/setup-go@v3
       with:
-<<<<<<< HEAD
-        go-version: 1.17.x
-=======
         go-version: 1.19.2
->>>>>>> 75062374
       env:
         GOPATH: ${{ runner.workspace }}/kata-containers
     - name: Setup GOPATH
@@ -310,11 +273,7 @@
       if: ${{ !contains(github.event.pull_request.labels.*.name, 'force-skip-ci') }}
       uses: actions/setup-go@v3
       with:
-<<<<<<< HEAD
-        go-version: 1.17.x 
-=======
         go-version: 1.19.2 
->>>>>>> 75062374
       env:
         GOPATH: ${{ runner.workspace }}/kata-containers
     - name: Setup GOPATH
